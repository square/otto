/*
 * Copyright (C) 2012 Square, Inc.
 * Copyright (C) 2007 The Guava Authors
 *
 * Licensed under the Apache License, Version 2.0 (the "License");
 * you may not use this file except in compliance with the License.
 * You may obtain a copy of the License at
 *
 * http://www.apache.org/licenses/LICENSE-2.0
 *
 * Unless required by applicable law or agreed to in writing, software
 * distributed under the License is distributed on an "AS IS" BASIS,
 * WITHOUT WARRANTIES OR CONDITIONS OF ANY KIND, either express or implied.
 * See the License for the specific language governing permissions and
 * limitations under the License.
 */

package com.squareup.otto;

import java.lang.reflect.Method;
import java.lang.reflect.Modifier;
import java.util.HashMap;
import java.util.HashSet;
import java.util.Map;
import java.util.Set;
import java.util.concurrent.ConcurrentHashMap;
import java.util.concurrent.ConcurrentMap;

/**
 * Helper methods for finding methods annotated with {@link Produce} and {@link Subscribe}.
 *
 * @author Cliff Biffle
 * @author Louis Wasserman
 * @author Jake Wharton
 */
final class AnnotatedHandlerFinder {

    /**
     * Cache event bus producer methods for each class.
     */
    private static final ConcurrentMap<Class<?>, Map<String, Method>> PRODUCERS_CACHE =
            new ConcurrentHashMap<>();

    /**
     * Cache event bus subscriber methods for each class.
     */
    private static final ConcurrentMap<Class<?>, Map<String, Set<Method>>> SUBSCRIBERS_CACHE =
            new ConcurrentHashMap<>();

    private static void loadAnnotatedProducerMethods(Class<?> listenerClass,
                                                     Map<String, Method> producerMethods) {
        Map<String, Set<Method>> subscriberMethods = new HashMap<>();
        loadAnnotatedMethods(listenerClass, producerMethods, subscriberMethods);
    }

    private static void loadAnnotatedSubscriberMethods(Class<?> listenerClass,
                                                       Map<String, Set<Method>> subscriberMethods) {
        Map<String, Method> producerMethods = new HashMap<>();
        loadAnnotatedMethods(listenerClass, producerMethods, subscriberMethods);
    }

    /**
     * Load all methods annotated with {@link Produce} or {@link Subscribe} into their respective caches for the
     * specified class.
     */
    private static void loadAnnotatedMethods(Class<?> listenerClass, Map<String, Method> producerMethods, Map<String, Set<Method>> subscriberMethods) {
        Class<?> clazz = listenerClass;

        do {
            for (Method method : clazz.getDeclaredMethods()) {
                // The compiler sometimes creates synthetic bridge methods as part of the
                // type erasure process. As of JDK8 these methods now include the same
                // annotations as the original declarations. They should be ignored for
                // subscribe/produce.
                if (method.isBridge()) {
                    continue;
                }
                if (method.isAnnotationPresent(Subscribe.class)) {
                    Class<?>[] parameterTypes = method.getParameterTypes();
                    if (parameterTypes.length != 1) {
                        throw new IllegalArgumentException("Method " + method + " has @Subscribe annotation but requires "
                                + parameterTypes.length + " arguments.  Methods must require a single argument.");
                    }

                    Class<?> eventType = parameterTypes[0];
                    if (eventType.isInterface()) {
                        throw new IllegalArgumentException("Method " + method + " has @Subscribe annotation on " + eventType
                                + " which is an interface.  Subscription must be on a concrete class type.");
                    }

                    if ((method.getModifiers() & Modifier.PUBLIC) == 0) {
                        throw new IllegalArgumentException("Method " + method + " has @Subscribe annotation on " + eventType
                                + " but is not 'public'.");
                    }

                    Subscribe annotation = method.getAnnotation(Subscribe.class);
                    String keyName = annotation.event();
                    if ("".equals(keyName)) {
                        keyName = eventType.getName();
                    }

                    Set<Method> methods = subscriberMethods.get(keyName);
                    if (methods == null) {
                        methods = new HashSet<Method>();
                        subscriberMethods.put(keyName, methods);
                    }
                    methods.add(method);
                } else if (method.isAnnotationPresent(Produce.class)) {
                    Class<?>[] parameterTypes = method.getParameterTypes();
                    if (parameterTypes.length != 0) {
                        throw new IllegalArgumentException("Method " + method + "has @Produce annotation but requires "
                                + parameterTypes.length + " arguments.  Methods must require zero arguments.");
                    }
                    if (method.getReturnType() == Void.class) {
                        throw new IllegalArgumentException("Method " + method
                                + " has a return type of void.  Must declare a non-void type.");
                    }

                    Class<?> eventType = method.getReturnType();
                    if (eventType.isInterface()) {
                        throw new IllegalArgumentException("Method " + method + " has @Produce annotation on " + eventType
                                + " which is an interface.  Producers must return a concrete class type.");
                    }
                    if (eventType.equals(Void.TYPE)) {
                        throw new IllegalArgumentException("Method " + method + " has @Produce annotation but has no return type.");
                    }

                    if ((method.getModifiers() & Modifier.PUBLIC) == 0) {
                        throw new IllegalArgumentException("Method " + method + " has @Produce annotation on " + eventType
                                + " but is not 'public'.");
                    }

                    if (producerMethods.containsKey(eventType)) {
                        throw new IllegalArgumentException("Producer for type " + eventType + " has already been registered.");
                    }

                    Produce annotation = method.getAnnotation(Produce.class);
                    String keyName = annotation.event();
                    if ("".equals(keyName)) {
                        keyName = eventType.getName();
                    }
                    producerMethods.put(keyName, method);
                }
            }

            PRODUCERS_CACHE.put(listenerClass, producerMethods);
            SUBSCRIBERS_CACHE.put(listenerClass, subscriberMethods);
            if (clazz.isAnnotationPresent(InheritSubscribers.class)) {
                clazz = clazz.getSuperclass();
            } else {
                clazz = null;
            }
        } while (clazz != null);
    }


    /**
     * This implementation finds all methods marked with a {@link Produce} annotation.
     */
    static Map<String, EventProducer> findAllProducers(Object listener) {
        final Class<?> listenerClass = listener.getClass();
        Map<String, EventProducer> handlersInMethod = new HashMap<>();

        Map<String, Method> methods = PRODUCERS_CACHE.get(listenerClass);
        if (null == methods) {
            methods = new HashMap<>();
            loadAnnotatedProducerMethods(listenerClass, methods);
        }
        if (!methods.isEmpty()) {
            for (Map.Entry<String, Method> e : methods.entrySet()) {
                EventProducer producer = new EventProducer(listener, e.getValue());
                handlersInMethod.put(e.getKey(), producer);
            }
        }

        return handlersInMethod;
    }

<<<<<<< HEAD
        Produce annotation = method.getAnnotation(Produce.class);
        String keyName = annotation.event();
        if ("".equals(keyName)) {
          keyName = eventType.getName();
        }

        if (producerMethods.containsKey(keyName)) {
          throw new IllegalArgumentException("Producer for type " + eventType + " has already been registered.");
        }

        producerMethods.put(keyName, method);
      }
    }

    PRODUCERS_CACHE.put(listenerClass, producerMethods);
    SUBSCRIBERS_CACHE.put(listenerClass, subscriberMethods);
  }
=======
    /**
     * This implementation finds all methods marked with a {@link Subscribe} annotation.
     */
    static Map<String, Set<EventHandler>> findAllSubscribers(Object listener) {
        Class<?> listenerClass = listener.getClass();
        Map<String, Set<EventHandler>> handlersInMethod = new HashMap<>();

        Map<String, Set<Method>> methods = SUBSCRIBERS_CACHE.get(listenerClass);
        if (null == methods) {
            methods = new HashMap<>();
            loadAnnotatedSubscriberMethods(listenerClass, methods);
        }
        if (!methods.isEmpty()) {
            for (Map.Entry<String, Set<Method>> e : methods.entrySet()) {
                Set<EventHandler> handlers = new HashSet<EventHandler>();
                for (Method m : e.getValue()) {
                    handlers.add(new EventHandler(listener, m));
                }
                handlersInMethod.put(e.getKey(), handlers);
            }
        }
>>>>>>> d8e2a416

        return handlersInMethod;
    }

    private AnnotatedHandlerFinder() {
        // No instances.
    }

}<|MERGE_RESOLUTION|>--- conflicted
+++ resolved
@@ -67,80 +67,92 @@
         Class<?> clazz = listenerClass;
 
         do {
-            for (Method method : clazz.getDeclaredMethods()) {
-                // The compiler sometimes creates synthetic bridge methods as part of the
-                // type erasure process. As of JDK8 these methods now include the same
-                // annotations as the original declarations. They should be ignored for
-                // subscribe/produce.
-                if (method.isBridge()) {
-                    continue;
-                }
-                if (method.isAnnotationPresent(Subscribe.class)) {
-                    Class<?>[] parameterTypes = method.getParameterTypes();
-                    if (parameterTypes.length != 1) {
-                        throw new IllegalArgumentException("Method " + method + " has @Subscribe annotation but requires "
-                                + parameterTypes.length + " arguments.  Methods must require a single argument.");
-                    }
-
-                    Class<?> eventType = parameterTypes[0];
-                    if (eventType.isInterface()) {
-                        throw new IllegalArgumentException("Method " + method + " has @Subscribe annotation on " + eventType
-                                + " which is an interface.  Subscription must be on a concrete class type.");
-                    }
-
-                    if ((method.getModifiers() & Modifier.PUBLIC) == 0) {
-                        throw new IllegalArgumentException("Method " + method + " has @Subscribe annotation on " + eventType
-                                + " but is not 'public'.");
-                    }
-
-                    Subscribe annotation = method.getAnnotation(Subscribe.class);
-                    String keyName = annotation.event();
-                    if ("".equals(keyName)) {
-                        keyName = eventType.getName();
-                    }
-
-                    Set<Method> methods = subscriberMethods.get(keyName);
-                    if (methods == null) {
-                        methods = new HashSet<Method>();
-                        subscriberMethods.put(keyName, methods);
-                    }
-                    methods.add(method);
-                } else if (method.isAnnotationPresent(Produce.class)) {
-                    Class<?>[] parameterTypes = method.getParameterTypes();
-                    if (parameterTypes.length != 0) {
-                        throw new IllegalArgumentException("Method " + method + "has @Produce annotation but requires "
-                                + parameterTypes.length + " arguments.  Methods must require zero arguments.");
-                    }
-                    if (method.getReturnType() == Void.class) {
-                        throw new IllegalArgumentException("Method " + method
-                                + " has a return type of void.  Must declare a non-void type.");
-                    }
-
-                    Class<?> eventType = method.getReturnType();
-                    if (eventType.isInterface()) {
-                        throw new IllegalArgumentException("Method " + method + " has @Produce annotation on " + eventType
-                                + " which is an interface.  Producers must return a concrete class type.");
-                    }
-                    if (eventType.equals(Void.TYPE)) {
-                        throw new IllegalArgumentException("Method " + method + " has @Produce annotation but has no return type.");
-                    }
-
-                    if ((method.getModifiers() & Modifier.PUBLIC) == 0) {
-                        throw new IllegalArgumentException("Method " + method + " has @Produce annotation on " + eventType
-                                + " but is not 'public'.");
-                    }
-
-                    if (producerMethods.containsKey(eventType)) {
-                        throw new IllegalArgumentException("Producer for type " + eventType + " has already been registered.");
-                    }
-
-                    Produce annotation = method.getAnnotation(Produce.class);
-                    String keyName = annotation.event();
-                    if ("".equals(keyName)) {
-                        keyName = eventType.getName();
-                    }
-                    producerMethods.put(keyName, method);
-                }
+            for (Method method : clazz.getDeclaredMethods())
+            {
+              // The compiler sometimes creates synthetic bridge methods as part of the
+              // type erasure process. As of JDK8 these methods now include the same
+              // annotations as the original declarations. They should be ignored for
+              // subscribe/produce.
+              if (method.isBridge())
+              {
+                continue;
+              }
+              if (method.isAnnotationPresent(Subscribe.class))
+              {
+                Class<?>[] parameterTypes = method.getParameterTypes();
+                if (parameterTypes.length != 1)
+                {
+                  throw new IllegalArgumentException("Method " + method + " has @Subscribe annotation but requires "
+                          + parameterTypes.length + " arguments.  Methods must require a single argument.");
+                }
+
+                Class<?> eventType = parameterTypes[0];
+                if (eventType.isInterface())
+                {
+                  throw new IllegalArgumentException("Method " + method + " has @Subscribe annotation on " + eventType
+                          + " which is an interface.  Subscription must be on a concrete class type.");
+                }
+
+                if ((method.getModifiers() & Modifier.PUBLIC) == 0)
+                {
+                  throw new IllegalArgumentException("Method " + method + " has @Subscribe annotation on " + eventType
+                          + " but is not 'public'.");
+                }
+
+                Subscribe annotation = method.getAnnotation(Subscribe.class);
+                String keyName = annotation.event();
+                if ("".equals(keyName))
+                {
+                  keyName = eventType.getName();
+                }
+
+                Set<Method> methods = subscriberMethods.get(keyName);
+                if (methods == null)
+                {
+                  methods = new HashSet<Method>();
+                  subscriberMethods.put(keyName, methods);
+                }
+                methods.add(method);
+              }
+              else if (method.isAnnotationPresent(Produce.class))
+              {
+                Class<?>[] parameterTypes = method.getParameterTypes();
+                if (parameterTypes.length != 0)
+                {
+                  throw new IllegalArgumentException("Method " + method + "has @Produce annotation but requires "
+                          + parameterTypes.length + " arguments.  Methods must require zero arguments.");
+                }
+                if (method.getReturnType() == Void.class)
+                {
+                  throw new IllegalArgumentException("Method " + method
+                          + " has a return type of void.  Must declare a non-void type.");
+                }
+
+                Class<?> eventType = method.getReturnType();
+                if (eventType.isInterface())
+                {
+                  throw new IllegalArgumentException("Method " + method + " has @Produce annotation on " + eventType
+                          + " which is an interface.  Producers must return a concrete class type.");
+                }
+                if (eventType.equals(Void.TYPE))
+                {
+                  throw new IllegalArgumentException("Method " + method + " has @Produce annotation but has no return type.");
+                }
+
+                Produce annotation = method.getAnnotation(Produce.class);
+                String keyName = annotation.event();
+                if ("".equals(keyName))
+                {
+                  keyName = eventType.getName();
+                }
+
+                if (producerMethods.containsKey(keyName))
+                {
+                  throw new IllegalArgumentException("Producer for type " + eventType + " has already been registered.");
+                }
+
+                producerMethods.put(keyName, method);
+              }
             }
 
             PRODUCERS_CACHE.put(listenerClass, producerMethods);
@@ -176,25 +188,6 @@
         return handlersInMethod;
     }
 
-<<<<<<< HEAD
-        Produce annotation = method.getAnnotation(Produce.class);
-        String keyName = annotation.event();
-        if ("".equals(keyName)) {
-          keyName = eventType.getName();
-        }
-
-        if (producerMethods.containsKey(keyName)) {
-          throw new IllegalArgumentException("Producer for type " + eventType + " has already been registered.");
-        }
-
-        producerMethods.put(keyName, method);
-      }
-    }
-
-    PRODUCERS_CACHE.put(listenerClass, producerMethods);
-    SUBSCRIBERS_CACHE.put(listenerClass, subscriberMethods);
-  }
-=======
     /**
      * This implementation finds all methods marked with a {@link Subscribe} annotation.
      */
@@ -216,7 +209,6 @@
                 handlersInMethod.put(e.getKey(), handlers);
             }
         }
->>>>>>> d8e2a416
 
         return handlersInMethod;
     }
